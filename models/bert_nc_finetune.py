import tensorflow as tf
from tensorflow import keras
import json
from preprocessing.process_inputs import get_class_vectors, ALPHABET
from models.model import PARAMS
import numpy as np
from tensorflow.keras.utils import Sequence
from models.bert_utils import get_token_dict, seq2tokens, predict
from models.bert_utils import generate_bert_with_pretrained, generate_bert_with_pretrained_multi_tax, get_classes_and_weights_multi_tax
from random import shuffle, sample
from sklearn.model_selection import train_test_split
import os
import argparse
from dataclasses import dataclass, field
from typing import List, Optional
from logging import warning
import pickle
from tensorflow.keras.mixed_precision import experimental as mixed_precision
from tensorflow.keras.callbacks import ModelCheckpoint, TensorBoard, EarlyStopping
from os.path import splitext
import pandas as pd
from sklearn.metrics import balanced_accuracy_score

# policy = mixed_precision.Policy('mixed_float16')
# mixed_precision.set_policy(policy)
<<<<<<< HEAD
# # os.environ['TF_ENABLE_AUTO_MIXED_PRECISION'] = '1'
#
=======
>>>>>>> 27f901bc
# print('Compute dtype: %s' % policy.compute_dtype)
# print('Variable dtype: %s' % policy.variable_dtype)

print("Num GPUs Available: ", len(tf.config.experimental.list_physical_devices('GPU')))
mirrored_strategy = tf.distribute.MirroredStrategy()

classes = PARAMS['data']['classes'][1]


def load_dataset(filepath):
    df = pd.read_csv(filepath, sep="\t")
    x = df["x"]
    y = df["y"]
    y_species = df["tax_id"]
    return x, y, y_species


def load_fragments(fragments_dir, shuffle_=True, balance=True, nr_seqs=None):
    fragments = []
    species_list = []
    for class_ in classes:
        fragments.append((class_, json.load(open(os.path.join(
            fragments_dir, f'{class_}_fragments.json')))))
        species_list.append([int(line.strip()) for line in
                             open(os.path.join(fragments_dir, f'{class_}_species_picked.txt')).readlines()])
    nr_seqs_max = min(len(_[1]) for _ in fragments)
    if (nr_seqs is None or nr_seqs > nr_seqs_max):
        nr_seqs = nr_seqs_max
    x = []
    y = np.array([])
    y_species = np.array([], dtype=np.int)

    for index, fragments_i in enumerate(fragments):
        class_, class_fragments = fragments_i
        if not balance:
            x.extend(class_fragments)
            y = np.append(y, [class_] * len(class_fragments))
            y_species = np.append(y_species, species_list[index])
        else:
            x_help = list(zip(class_fragments, species_list[index]))
            # x.extend(sample(class_fragments, nr_seqs))
            x_help = sample(x_help, nr_seqs)
            x_help, y_species_help = zip(*x_help)
            x.extend(x_help)
            y_species = np.append(y_species,y_species_help)
            y = np.append(y, [class_] * nr_seqs)

    assert len(x) == len(y)
    if (shuffle_):
        to_shuffle = list(zip(x, y, y_species))
        shuffle(to_shuffle)
        x, y, y_species = zip(*to_shuffle)
    print(f'{len(x)} fragments loaded in total; '
          f'balanced={balance}, shuffle_={shuffle_}, nr_seqs={nr_seqs}')
    return np.array(x), np.array(y), np.array(y_species)


@dataclass
class FragmentGenerator(Sequence):
    x: list
    y: list
    seq_len: int
    max_seq_len: Optional[int] = None
    k: int = 3
    stride: int = 3
    batch_size: int = 32
    classes: List = field(default_factory=lambda:
    ['Viruses', 'Archaea', 'Bacteria', 'Eukaryota'])
    seq_len_like: Optional[np.array] = None
    window: bool = False

    def __post_init__(self):
        self.class_vectors = get_class_vectors(self.classes)
        self.token_dict = get_token_dict(ALPHABET, k=3)
        if (self.max_seq_len is None):
            self.max_seq_len = self.seq_len

    def __len__(self):
        return np.ceil(len(self.x)
                       / float(self.batch_size)).astype(np.int)

    def __getitem__(self, idx):
        batch_fragments = self.x[idx * self.batch_size:
                                 (idx + 1) * self.batch_size]
        batch_x = [seq2tokens(seq, self.token_dict, seq_length=self.seq_len,
                              max_length=self.max_seq_len,
                              k=self.k, stride=self.stride, window=self.window,
                              seq_len_like=self.seq_len_like)
                   for seq in batch_fragments]
        if (self.y is not None and len(self.y) != 0):
            batch_classes = self.y[idx * self.batch_size:
                                   (idx + 1) * self.batch_size]
            batch_y = np.array([self.class_vectors[c] for c in batch_classes])
            return ([np.array([_[0] for _ in batch_x]),
                     np.array([_[1] for _ in batch_x])], [batch_y])
        else:
            return [np.array([_[0] for _ in batch_x]),
                    np.array([_[1] for _ in batch_x])]


@dataclass
class FragmentGenerator_multi_tax(Sequence):
<<<<<<< HEAD
    def __init__(self, x, y, y_species, weight_classes, classes, seq_len, tax_ranks, max_seq_len=None, k=3, stride=3,
                 batch_size=32, seq_len_like=None, window=False):
        self.x = x
        self.y = y
        self.y_species = y_species
        self.weight_classes = weight_classes
        self.classes = classes
        self.seq_len = seq_len
        self.tax_ranks = tax_ranks
        self.max_seq_len = max_seq_len
        self.k = k
        self.stride = stride
        self.batch_size = batch_size
        self.seq_len_like = seq_len_like
        self.window = window

        from utils.tax_entry import TaxidLineage
        tlineage = TaxidLineage()
        self.tlineage = tlineage
        self.class_vectors = dict()
        for tax_rank in self.classes:
            self.class_vectors.update({tax_rank: get_class_vectors(self.classes[tax_rank])})

        self.token_dict = get_token_dict(ALPHABET, k=3)
        if (self.max_seq_len is None):
            self.max_seq_len = self.seq_len
=======
    x: list
    y: list
    y_species: list
    weight_classes: dict
    classes: dict
    seq_len: int
    tax_ranks: list
    max_seq_len: Optional[int] = None
    k: int = 3
    stride: int = 3
    batch_size: int = 32
    seq_len_like: Optional[np.array] = None
    window: bool = False
>>>>>>> 27f901bc

    def get_class_vectors_multi_tax(self, taxid):
        vector = []
        weight = []

        ranks = self.tlineage.get_ranks(taxid, ranks=self.tax_ranks)

        # calc vector per tax and append
        # if class not in dict use vector of unknown class
        for index, class_tax_i in enumerate(ranks):
            # try:
            vector.append(self.class_vectors[self.tax_ranks[index]].get(ranks[class_tax_i][1],
                                                                    self.class_vectors[self.tax_ranks[index]][
                                                                        'unknown']))
            # except:
            #     print(self.tax_ranks[index])
            #     print(ranks[class_tax_i][1])

        # calc sample weight
        for index, class_tax_i in enumerate(ranks):
            weight.append(self.weight_classes[self.tax_ranks[index]].get(ranks[class_tax_i][1],
                                                                         self.weight_classes[self.tax_ranks[index]][
                                                                             'unknown']))

        return vector, weight

<<<<<<< HEAD
    # def __post_init__(self):
    #     # from utils.tax_entry import TaxDB
    #     # self.taxDB = TaxDB(data_dir="/mnt/fass2/projects/fm_read_classification_comparison/taxonomy")
=======
    def __post_init__(self):
        # from utils.tax_entry import TaxDB
        # self.taxDB = TaxDB(data_dir="/mnt/fass2/projects/fm_read_classification_comparison/taxonomy")
        from utils.tax_entry import TaxidLineage
        tlineage = TaxidLineage()
        self.tlineage = tlineage
        self.class_vectors = dict()
        for tax_rank in self.classes:
            self.class_vectors.update({tax_rank: get_class_vectors(self.classes[tax_rank])})
>>>>>>> 27f901bc


    def __len__(self):
        return np.ceil(len(self.x)
                       / float(self.batch_size)).astype(np.int)

    def __getitem__(self, idx):
        batch_fragments = self.x[idx * self.batch_size:
                                 (idx + 1) * self.batch_size]
        batch_x = [seq2tokens(seq, self.token_dict, seq_length=self.seq_len,
                              max_length=self.max_seq_len,
                              k=self.k, stride=self.stride, window=self.window,
                              seq_len_like=self.seq_len_like)
                   for seq in batch_fragments]
        if (self.y is not None and len(self.y) != 0):
            batch_classes = self.y_species[idx * self.batch_size:
                                           (idx + 1) * self.batch_size]
            batch_y, weights = zip(*[self.get_class_vectors_multi_tax(taxid) for taxid in batch_classes])
            # batch_y, weights = zip(*[self.get_class_vectors_multi_tax(taxid) for taxid in batch_classes])
            X = [np.array([_[0] for _ in batch_x]), np.array([_[1] for _ in batch_x])]
            y = []
            weights_y = []
            for index in range(len(self.tax_ranks)):
                y.append(np.array([_[index] for _ in batch_y]))
                weights_y.append(np.array([_[index] for _ in weights]))
            return (X, y, weights_y)
        else:
            return [np.array([_[0] for _ in batch_x]),
                    np.array([_[1] for _ in batch_x])]


<<<<<<< HEAD
=======
def get_classes_and_weights_multi_tax(species_list, tax_ranks=['superkingdom', 'kingdom', 'family'],
                                      unknown_thr=10_000):
    from utils.tax_entry import TaxidLineage
    tlineage = TaxidLineage()

    classes = dict()
    weight_classes = dict()
    tax_ranks_dict = dict()
    num_entries = len(species_list)
    species_list_y = []
    for tax_rank_i in tax_ranks:
        tax_ranks_dict.update({tax_rank_i: dict()})

    for taxid in species_list:
        ranks = tlineage.get_ranks(taxid, ranks=tax_ranks)
        taxid_y = []
        for tax_rank_i in tax_ranks:
            num_same_tax_rank_i = tax_ranks_dict[tax_rank_i].get(ranks[tax_rank_i][1], 0) + 1
            tax_ranks_dict[tax_rank_i].update({ranks[tax_rank_i][1]: num_same_tax_rank_i})
            taxid_y.append(ranks[tax_rank_i][1])
        species_list_y.append(taxid_y)

    for index, key in enumerate(tax_ranks_dict.keys()):
        dict_ = tax_ranks_dict[key]
        classes_tax_i = dict_.copy()
        unknown = 0
        weight_classes_tax_i = dict()
        for key, value in dict_.items():
            if value < unknown_thr:
                unknown += value
                classes_tax_i.pop(key)
            else:
                weight = num_entries / value
                weight_classes_tax_i.update({key: weight})

        unknown += classes_tax_i.get("unknown", 0)
        # if unknown != 0:
        classes_tax_i.update({'unknown': unknown})
        classes.update({tax_ranks[index]: classes_tax_i})

        # if unknown != 0:
        weight = num_entries / unknown if unknown != 0 else 1
        weight_classes_tax_i.update({'unknown': weight})
        weight_classes.update({tax_ranks[index]: weight_classes_tax_i})

    species_list_y = np.array(species_list_y)
    species_list_y = np.array([i if i in classes[tax_ranks[j]] else 'unknown' for j in range(len(tax_ranks)) for i in
                               species_list_y[:, j]]).reshape((len(tax_ranks), -1)).swapaxes(0, 1)

    return classes, weight_classes, species_list_y


>>>>>>> 27f901bc
def get_fine_model(pretrained_model_file):
    # with mirrored_strategy.scope():
    model_fine = generate_bert_with_pretrained(
        pretrained_model_file, len(classes))
    model_fine.compile(keras.optimizers.Adam(learning_rate),
                       loss='categorical_crossentropy',
                       metrics=['accuracy'])
    max_length = model_fine.input_shape[0][1]
    return model_fine, max_length


def get_fine_model_multi_tax(pretrained_model_file, num_classes, tax_ranks):
    # with mirrored_strategy.scope():
    model_fine = generate_bert_with_pretrained_multi_tax(pretrained_model_file, num_classes, tax_ranks)
    model_fine.compile(keras.optimizers.Adam(learning_rate),
                       loss='categorical_crossentropy',
                       metrics=['accuracy'])
    max_length = model_fine.input_shape[0][1]
    # tf.keras.utils.plot_model(model_fine, to_file="model.png", show_shapes=True)
    # model_fine.summary()

    return model_fine, max_length


if __name__ == '__main__':
    parser = argparse.ArgumentParser(
        formatter_class=argparse.ArgumentDefaultsHelpFormatter,
        description='fine-tune BERT on pre-generated fragments')
    parser.add_argument('pretrained_bert')
    parser.add_argument('fragments_dir')
    parser.add_argument('--seq_len', help=' ', type=int, default=502)
    parser.add_argument('--seq_len_like', default=None,
                        help='path of pickled class dict of seq lens for '
                             'generating sampled sequence sizes')
    parser.add_argument('--k', help=' ', default=3, type=int)
    parser.add_argument('--stride', help=' ', default=3, type=int)
    parser.add_argument('--batch_size', help=' ', type=int, default=32)
    parser.add_argument('--epochs', help=' ', type=int, default=4)
    parser.add_argument('--nr_seqs', help=' ', type=int, default=100_000_000)
    parser.add_argument('--learning_rate', help=' ', type=float, default=5e-5)
    parser.add_argument('--save_name',
                        help='custom name for saved finetuned model',
                        default=None)
    parser.add_argument('--store_predictions', help=' ', action='store_true')
    parser.add_argument('--store_train_data', help=' ', action='store_true')
    parser.add_argument('--roc_auc', help=' ', action='store_true')
    parser.add_argument('--multi_tax', help=' ', action='store_true')
    parser.add_argument('--test_benchmark', help=' ', action='store_true')

    args = parser.parse_args()

<<<<<<< HEAD
    tax_ranks = ["superkingdom", "phylum", "genus"]
    test = True
=======
    tax_ranks = ["superkingdom", "phylum"]
    test = False
>>>>>>> 27f901bc

    learning_rate = args.learning_rate
    if (args.seq_len_like is not None):
        seq_len_dict = pickle.load(open(args.seq_len_like, 'rb'))
        min_nr_seqs = min(map(len, seq_len_dict.values()))
        seq_len_like = []
        for k in seq_len_dict:
            seq_len_like.extend(np.random.choice(seq_len_dict[k], min_nr_seqs)
                                // args.k)
    else:
        seq_len_like = None

    # model, max_length = get_fine_model_multi_tax(args.pretrained_bert, num_classes=(2,17,22),tax_ranks=tax_ranks)
    # exit()
    if not args.test_benchmark:
        # loading training data
<<<<<<< HEAD

        if args.multi_tax:
            x, y, y_species = load_fragments(args.fragments_dir, balance=False, nr_seqs=args.nr_seqs)
=======
        x, y, y_species = load_fragments(args.fragments_dir, nr_seqs=args.nr_seqs)

        if args.multi_tax:
>>>>>>> 27f901bc
            x_help = list(zip(x, y_species))
            f_train_x, f_test_x, f_train_y, f_test_y = train_test_split(
                x_help, y, test_size=0.2, stratify=y)
            f_train_x, f_val_x, f_train_y, f_val_y = train_test_split(
                f_train_x, f_train_y, test_size=0.05, stratify=f_train_y)
            f_train_x, f_train_y_species = zip(*f_train_x)
            f_val_x, f_val_y_species = zip(*f_val_x)
            f_test_x, f_test_y_species = zip(*f_test_x)

            classes, weight_classes, species_list_y = get_classes_and_weights_multi_tax(f_train_y_species,
                                                                                        tax_ranks=tax_ranks)

        else:
<<<<<<< HEAD
            x, y, y_species = load_fragments(args.fragments_dir, nr_seqs=args.nr_seqs)
=======
>>>>>>> 27f901bc
            f_train_x, f_test_x, f_train_y, f_test_y = train_test_split(
                x, y, test_size=0.2, stratify=y)
            f_train_x, f_val_x, f_train_y, f_val_y = train_test_split(
                f_train_x, f_train_y, test_size=0.05, stratify=f_train_y)

    else:
        if test:
<<<<<<< HEAD
            f_test_x, f_test_y, f_test_y_species = load_dataset("/home/go96bix/projects/dna_class/resources/big_set/test.tsv")
            f_train_x, f_train_y, f_train_y_species = load_dataset("/home/go96bix/projects/dna_class/resources/big_set/train.tsv")
=======
            f_test_x, f_test_y, f_test_y_species = load_dataset("/home/go96bix/projects/dna_class/resources/test.tsv")
            f_train_x, f_train_y, f_train_y_species = load_dataset("/home/go96bix/projects/dna_class/resources/train.tsv")
>>>>>>> 27f901bc
            # f_test_x, f_test_y, f_test_y_species = load_dataset(
            #     "/home/go96bix/projects/dna_class/resources/filtered/test.tsv")
            # f_train_x, f_train_y, f_train_y_species = load_dataset(
            #     "/home/go96bix/projects/dna_class/resources/filtered/train.tsv")
        else:
            f_test_x, f_test_y, f_test_y_species = load_dataset("/home/go96bix/projects/dna_class/resources/filtered/test.tsv")
            f_train_x, f_train_y, f_train_y_species = load_dataset("/home/go96bix/projects/dna_class/resources/filtered/train.tsv")
        f_train_x = list(zip(f_train_x, f_train_y_species))
        f_train_x, f_val_x, f_train_y, f_val_y = train_test_split(f_train_x, f_train_y, test_size=0.05,
                                                                  stratify=f_train_y)
        f_train_x, f_train_y_species = zip(*f_train_x)
        f_val_x, f_val_y_species = zip(*f_val_x)
        classes, weight_classes, species_list_y = get_classes_and_weights_multi_tax(f_train_y_species,
<<<<<<< HEAD
                                                                                    tax_ranks=tax_ranks, unknown_thr=10000)
    if test:
        from models.bert_utils import load_bert
        # model = load_bert("/home/go96bix/projects/dna_class/resources/bert_nc_C2_filtered_model.best.loss.hdf5", compile_=True)
        model = load_bert("/home/go96bix/projects/dna_class/resources/bert_nc_C2_big_trainingset_all_model.best.loss.hdf5", compile_=True)
=======
                                                                                    tax_ranks=tax_ranks, unknown_thr=0)
    if test:
        from models.bert_utils import load_bert
        # model = load_bert("/home/go96bix/projects/dna_class/resources/bert_nc_C2_filtered_model.best.loss.hdf5", compile_=True)
        model = load_bert("/home/go96bix/projects/dna_class/resources/bert_nc_C2_all_model.best.loss.hdf5", compile_=True)
>>>>>>> 27f901bc
        max_length = model.input_shape[0][1]
    else:
        # building model
        if args.multi_tax:
            num_classes = [len(classes[tax].keys()) for tax in classes]
            model, max_length = get_fine_model_multi_tax(args.pretrained_bert, num_classes=num_classes, tax_ranks=tax_ranks)
        else:
            model, max_length = get_fine_model(args.pretrained_bert)

        if (args.seq_len > max_length):
            warning(f'desired seq len ({args.seq_len}) is higher than possible ({max_length})'
                    f'setting seq len to {max_length}')
            args.seq_len = max_length
    generator_args = {
        'max_seq_len': max_length, 'k': args.k, 'stride': args.stride,
        'batch_size': args.batch_size, 'window': True,
        'seq_len_like': seq_len_like}
    model.summary()

    if not test:
<<<<<<< HEAD
        name="_big_trainingset_all"
=======
        name="_filtered"
>>>>>>> 27f901bc
        # name="_all"
        filepath1 = splitext(args.pretrained_bert)[0] +name+ "_model.best.acc.hdf5"
        filepath2 = splitext(args.pretrained_bert)[0] +name+ "_model.best.loss.hdf5"
        checkpoint1 = ModelCheckpoint(filepath1, monitor='val_accuracy', verbose=1, save_best_only=True,
                                      save_weights_only=False, mode='max')
        checkpoint2 = ModelCheckpoint(filepath2, monitor='val_loss', verbose=1, save_best_only=True,
                                      save_weights_only=False, mode='min')
        checkpoint3 = EarlyStopping('val_loss', min_delta=0, patience=2, restore_best_weights=True)
        tensorboard_callback = TensorBoard(log_dir="./logs/run_broad_learning"+name, histogram_freq=1, write_graph=True,
                                           write_images=True, update_freq=100, embeddings_freq=1)

        # callbacks_list = [checkpoint1, checkpoint2, checkpoint3]
        callbacks_list = [checkpoint1, checkpoint2, checkpoint3, tensorboard_callback]

        if (args.store_train_data):
            from datetime import datetime

            time_str = datetime.now().strftime('%Y%m%d_%H-%M-%S')
            for kind, x, y in [('train', f_train_x, f_train_y), ('val', f_val_x, f_val_y),
                               ('test', f_test_x, f_test_y)]:
                with open(f'{time_str}_{kind}_data.json', 'w') as f:
                    json.dump([x, y], f)
            print('saved train/test/val data.')

    if args.multi_tax:
        test_g = FragmentGenerator_multi_tax(f_test_x, f_test_y, f_test_y_species, weight_classes, seq_len=args.seq_len,
                                             tax_ranks=tax_ranks, classes=classes, **generator_args)
    else:
        test_g = FragmentGenerator(f_test_x, f_test_y, args.seq_len, **generator_args)

    if not test:
        try:
            if args.multi_tax:
                model.fit(
                    FragmentGenerator_multi_tax(f_train_x, f_train_y, f_train_y_species, weight_classes, seq_len=args.seq_len,
                                                tax_ranks=tax_ranks, classes=classes, **generator_args),
                    callbacks=callbacks_list, epochs=args.epochs,
                    validation_data=FragmentGenerator_multi_tax(f_val_x, f_val_y, f_val_y_species, weight_classes,
                                                                seq_len=args.seq_len, tax_ranks=tax_ranks, classes=classes,
                                                                **generator_args))
            else:
                model.fit(FragmentGenerator(f_train_x, f_train_y, args.seq_len, **generator_args),
                          callbacks=callbacks_list, epochs=args.epochs,
                          validation_data=FragmentGenerator(f_val_x, f_val_y, args.seq_len, **generator_args))
        except (KeyboardInterrupt):
            print("training interrupted, current status will be saved and tested, press ctrl+c to cancel this")
            file_suffix = '_aborted.hdf5'
            model.save(splitext(args.pretrained_bert)[0] + '_aborted.h5')
            print('testing...')
            result = model.evaluate(test_g)
            print("test results:",*zip(model.metrics_names, result))
            exit()
        if (args.save_name is not None):
            save_path = args.save_name + '.h5'
        else:
            save_path = os.path.splitext(args.pretrained_bert)[0] + '_finetuned.h5'
        model.save(save_path)
        print('testing...')

    if (args.store_predictions or args.roc_auc):
        val_g = FragmentGenerator_multi_tax(f_val_x, f_val_y, f_val_y_species, weight_classes, seq_len=args.seq_len,
                                             tax_ranks=tax_ranks, classes=classes, **generator_args)
        predicted = predict(
            model, test_g,
            args.roc_auc, classes, return_data=args.store_predictions, calc_metrics=False)
        y_true, y_pred = predicted["data"]
        # !!! only needed for small fragment set !!!
        # predicted_val = predict(
        #     model, val_g,
        #     args.roc_auc, classes, return_data=args.store_predictions, calc_metrics=False)
        # y_true_val, y_pred_val = predicted_val["data"]

        # for i in range(len(y_pred)):
        #     np_val = pd.crosstab(np.argmax(np.array(y_true_val[i]), axis=1), np.argmax(np.array(y_pred_val[i]), axis=1)).values
        #     # reorder output according to best val prediction
        #     y_pred_i_sorted = y_pred[i][:, np.argmax(np_val, axis=1)]
        #     acc = balanced_accuracy_score(np.argmax(y_true[i],axis=1),np.argmax(y_pred_i_sorted,axis=1))
        #     print(f"{test_g.tax_ranks[i]} acc:", acc)
        #     print(pd.crosstab(np.argmax(np.array(y_true[i]),axis=1), np.argmax(np.array(y_pred_i_sorted),axis=1),rownames=['True'], colnames=['Predicted'], margins=True))
        #     predicted["data"][1][i]=y_pred_i_sorted
        #     # sorted_names = np.array(sorted(classes))
        #     # print(pd.crosstab(sorted_names[np.argmax(np.array(y_true[i]),axis=1)], sorted_names[np.argmax(np.array(y_pred[i]),axis=1)],
        #     #                   rownames=['True'], colnames=['Predicted'], margins=True))
        result = predicted['metrics']
        metrics_names = predicted['metrics_names']
        if (args.store_predictions):
            import pickle

            if test:
<<<<<<< HEAD
                pickle.dump(predicted, open("/home/go96bix/projects/dna_class/resources/" + "big_trainingset_all"
=======
                pickle.dump(predicted, open("/home/go96bix/projects/dna_class/resources/"
>>>>>>> 27f901bc
                                    + '_predictions.pkl', 'wb'))
            else:
                pickle.dump(predicted, open(os.path.splitext(save_path)[0]
                                            + '_predictions.pkl', 'wb'))

    else:
        result = model.evaluate(test_g)
        metrics_names = model.metrics_names
    print("test results:", *zip(metrics_names, result))
<|MERGE_RESOLUTION|>--- conflicted
+++ resolved
@@ -23,11 +23,8 @@
 
 # policy = mixed_precision.Policy('mixed_float16')
 # mixed_precision.set_policy(policy)
-<<<<<<< HEAD
 # # os.environ['TF_ENABLE_AUTO_MIXED_PRECISION'] = '1'
 #
-=======
->>>>>>> 27f901bc
 # print('Compute dtype: %s' % policy.compute_dtype)
 # print('Variable dtype: %s' % policy.variable_dtype)
 
@@ -130,7 +127,6 @@
 
 @dataclass
 class FragmentGenerator_multi_tax(Sequence):
-<<<<<<< HEAD
     def __init__(self, x, y, y_species, weight_classes, classes, seq_len, tax_ranks, max_seq_len=None, k=3, stride=3,
                  batch_size=32, seq_len_like=None, window=False):
         self.x = x
@@ -150,28 +146,7 @@
         from utils.tax_entry import TaxidLineage
         tlineage = TaxidLineage()
         self.tlineage = tlineage
-        self.class_vectors = dict()
-        for tax_rank in self.classes:
-            self.class_vectors.update({tax_rank: get_class_vectors(self.classes[tax_rank])})
-
-        self.token_dict = get_token_dict(ALPHABET, k=3)
-        if (self.max_seq_len is None):
-            self.max_seq_len = self.seq_len
-=======
-    x: list
-    y: list
-    y_species: list
-    weight_classes: dict
-    classes: dict
-    seq_len: int
-    tax_ranks: list
-    max_seq_len: Optional[int] = None
-    k: int = 3
-    stride: int = 3
-    batch_size: int = 32
-    seq_len_like: Optional[np.array] = None
-    window: bool = False
->>>>>>> 27f901bc
+
 
     def get_class_vectors_multi_tax(self, taxid):
         vector = []
@@ -198,21 +173,9 @@
 
         return vector, weight
 
-<<<<<<< HEAD
     # def __post_init__(self):
     #     # from utils.tax_entry import TaxDB
     #     # self.taxDB = TaxDB(data_dir="/mnt/fass2/projects/fm_read_classification_comparison/taxonomy")
-=======
-    def __post_init__(self):
-        # from utils.tax_entry import TaxDB
-        # self.taxDB = TaxDB(data_dir="/mnt/fass2/projects/fm_read_classification_comparison/taxonomy")
-        from utils.tax_entry import TaxidLineage
-        tlineage = TaxidLineage()
-        self.tlineage = tlineage
-        self.class_vectors = dict()
-        for tax_rank in self.classes:
-            self.class_vectors.update({tax_rank: get_class_vectors(self.classes[tax_rank])})
->>>>>>> 27f901bc
 
 
     def __len__(self):
@@ -244,8 +207,6 @@
                     np.array([_[1] for _ in batch_x])]
 
 
-<<<<<<< HEAD
-=======
 def get_classes_and_weights_multi_tax(species_list, tax_ranks=['superkingdom', 'kingdom', 'family'],
                                       unknown_thr=10_000):
     from utils.tax_entry import TaxidLineage
@@ -298,7 +259,6 @@
     return classes, weight_classes, species_list_y
 
 
->>>>>>> 27f901bc
 def get_fine_model(pretrained_model_file):
     # with mirrored_strategy.scope():
     model_fine = generate_bert_with_pretrained(
@@ -350,13 +310,8 @@
 
     args = parser.parse_args()
 
-<<<<<<< HEAD
     tax_ranks = ["superkingdom", "phylum", "genus"]
     test = True
-=======
-    tax_ranks = ["superkingdom", "phylum"]
-    test = False
->>>>>>> 27f901bc
 
     learning_rate = args.learning_rate
     if (args.seq_len_like is not None):
@@ -373,15 +328,9 @@
     # exit()
     if not args.test_benchmark:
         # loading training data
-<<<<<<< HEAD
 
         if args.multi_tax:
             x, y, y_species = load_fragments(args.fragments_dir, balance=False, nr_seqs=args.nr_seqs)
-=======
-        x, y, y_species = load_fragments(args.fragments_dir, nr_seqs=args.nr_seqs)
-
-        if args.multi_tax:
->>>>>>> 27f901bc
             x_help = list(zip(x, y_species))
             f_train_x, f_test_x, f_train_y, f_test_y = train_test_split(
                 x_help, y, test_size=0.2, stratify=y)
@@ -395,10 +344,7 @@
                                                                                         tax_ranks=tax_ranks)
 
         else:
-<<<<<<< HEAD
             x, y, y_species = load_fragments(args.fragments_dir, nr_seqs=args.nr_seqs)
-=======
->>>>>>> 27f901bc
             f_train_x, f_test_x, f_train_y, f_test_y = train_test_split(
                 x, y, test_size=0.2, stratify=y)
             f_train_x, f_val_x, f_train_y, f_val_y = train_test_split(
@@ -406,13 +352,8 @@
 
     else:
         if test:
-<<<<<<< HEAD
             f_test_x, f_test_y, f_test_y_species = load_dataset("/home/go96bix/projects/dna_class/resources/big_set/test.tsv")
             f_train_x, f_train_y, f_train_y_species = load_dataset("/home/go96bix/projects/dna_class/resources/big_set/train.tsv")
-=======
-            f_test_x, f_test_y, f_test_y_species = load_dataset("/home/go96bix/projects/dna_class/resources/test.tsv")
-            f_train_x, f_train_y, f_train_y_species = load_dataset("/home/go96bix/projects/dna_class/resources/train.tsv")
->>>>>>> 27f901bc
             # f_test_x, f_test_y, f_test_y_species = load_dataset(
             #     "/home/go96bix/projects/dna_class/resources/filtered/test.tsv")
             # f_train_x, f_train_y, f_train_y_species = load_dataset(
@@ -426,19 +367,11 @@
         f_train_x, f_train_y_species = zip(*f_train_x)
         f_val_x, f_val_y_species = zip(*f_val_x)
         classes, weight_classes, species_list_y = get_classes_and_weights_multi_tax(f_train_y_species,
-<<<<<<< HEAD
                                                                                     tax_ranks=tax_ranks, unknown_thr=10000)
     if test:
         from models.bert_utils import load_bert
         # model = load_bert("/home/go96bix/projects/dna_class/resources/bert_nc_C2_filtered_model.best.loss.hdf5", compile_=True)
         model = load_bert("/home/go96bix/projects/dna_class/resources/bert_nc_C2_big_trainingset_all_model.best.loss.hdf5", compile_=True)
-=======
-                                                                                    tax_ranks=tax_ranks, unknown_thr=0)
-    if test:
-        from models.bert_utils import load_bert
-        # model = load_bert("/home/go96bix/projects/dna_class/resources/bert_nc_C2_filtered_model.best.loss.hdf5", compile_=True)
-        model = load_bert("/home/go96bix/projects/dna_class/resources/bert_nc_C2_all_model.best.loss.hdf5", compile_=True)
->>>>>>> 27f901bc
         max_length = model.input_shape[0][1]
     else:
         # building model
@@ -459,11 +392,7 @@
     model.summary()
 
     if not test:
-<<<<<<< HEAD
         name="_big_trainingset_all"
-=======
-        name="_filtered"
->>>>>>> 27f901bc
         # name="_all"
         filepath1 = splitext(args.pretrained_bert)[0] +name+ "_model.best.acc.hdf5"
         filepath2 = splitext(args.pretrained_bert)[0] +name+ "_model.best.loss.hdf5"
@@ -553,11 +482,7 @@
             import pickle
 
             if test:
-<<<<<<< HEAD
                 pickle.dump(predicted, open("/home/go96bix/projects/dna_class/resources/" + "big_trainingset_all"
-=======
-                pickle.dump(predicted, open("/home/go96bix/projects/dna_class/resources/"
->>>>>>> 27f901bc
                                     + '_predictions.pkl', 'wb'))
             else:
                 pickle.dump(predicted, open(os.path.splitext(save_path)[0]
@@ -566,4 +491,4 @@
     else:
         result = model.evaluate(test_g)
         metrics_names = model.metrics_names
-    print("test results:", *zip(metrics_names, result))
+    print("test results:", *zip(metrics_names, result))