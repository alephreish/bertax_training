--- conflicted
+++ resolved
@@ -163,9 +163,13 @@
         # calc vector per tax and append
         # if class not in dict use vector of unknown class
         for index, class_tax_i in enumerate(ranks):
+            # try:
             vector.append(self.class_vectors[self.tax_ranks[index]].get(ranks[class_tax_i][1],
-                                                                        self.class_vectors[self.tax_ranks[index]][
-                                                                            'unknown']))
+                                                                    self.class_vectors[self.tax_ranks[index]][
+                                                                        'unknown']))
+            # except:
+            #     print(self.tax_ranks[index])
+            #     print(ranks[class_tax_i][1])
 
         # calc sample weight
         for index, class_tax_i in enumerate(ranks):
@@ -260,12 +264,8 @@
     args = parser.parse_args()
 
     tax_ranks = ["superkingdom", "phylum", "genus"]
-<<<<<<< HEAD
-    test = True
-=======
     test = False
     norm_weights = False
->>>>>>> 5a7ba973
 
     learning_rate = args.learning_rate
     if (args.seq_len_like is not None):
@@ -308,12 +308,6 @@
         if test:
             f_test_x, f_test_y, f_test_y_species = load_dataset("/home/go96bix/projects/dna_class/resources/big_set/test.tsv")
             f_train_x, f_train_y, f_train_y_species = load_dataset("/home/go96bix/projects/dna_class/resources/big_set/train.tsv")
-<<<<<<< HEAD
-            # f_test_x, f_test_y, f_test_y_species = load_dataset(
-            #     "/home/go96bix/projects/dna_class/resources/filtered/test.tsv")
-            # f_train_x, f_train_y, f_train_y_species = load_dataset(
-            #     "/home/go96bix/projects/dna_class/resources/filtered/train.tsv")
-=======
 
             # f_train_x = list(zip(f_train_x, f_train_y_species))
             # f_train_x, f_val_x, f_train_y, f_val_y = train_test_split(f_train_x, f_train_y, test_size=0.05,
@@ -325,7 +319,6 @@
             # classes, weight_classes, species_list_y = get_classes_and_weights_multi_tax(f_train_y_species,
             #                                                                             tax_ranks=tax_ranks,
             #                                                                             unknown_thr=0)
->>>>>>> 5a7ba973
         else:
             f_test_x, f_test_y, f_test_y_species = load_dataset("/beegfs/go96bix/genomic_fragments_80_big/test.tsv")
             f_train_x, f_train_y, f_train_y_species = load_dataset("/beegfs/go96bix/genomic_fragments_80_big/train.tsv")
@@ -335,19 +328,11 @@
         f_train_x, f_train_y_species = zip(*f_train_x)
         f_val_x, f_val_y_species = zip(*f_val_x)
         classes, weight_classes, species_list_y = get_classes_and_weights_multi_tax(f_train_y_species,
-<<<<<<< HEAD
-                                                                                    tax_ranks=tax_ranks, unknown_thr=10000)
-    if test:
-        from models.bert_utils import load_bert
-        # model = load_bert("/home/go96bix/projects/dna_class/resources/bert_nc_C2_filtered_model.best.loss.hdf5", compile_=True)
-        model = load_bert("/home/go96bix/projects/dna_class/resources/bert_nc_C2_big_trainingset_all_model.best.loss.hdf5", compile_=True)
-=======
                                                                                     tax_ranks=tax_ranks, unknown_thr=10000, norm_weights=norm_weights)
     if test:
         from models.bert_utils import load_bert
         # model = load_bert("/home/go96bix/projects/dna_class/resources/bert_nc_C2_filtered_model.best.loss.hdf5", compile_=True)
         model = load_bert("/home/go96bix/projects/dna_class/resources/bert_nc_C2_big_trainingset_all_model.best.acc.hdf5", compile_=True)
->>>>>>> 5a7ba973
         max_length = model.input_shape[0][1]
     else:
         # building model
