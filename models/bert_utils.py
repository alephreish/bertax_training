import os
os.environ['TF_KERAS']="1"
from tensorflow import keras
import keras_bert
import tensorflow as tf
from preprocessing.process_inputs import seq2kmers, ALPHABET
from preprocessing.generate_data import PredictGenerator
from random import randint
import numpy as np
from itertools import product
from logging import info
from misc.metrics import compute_roc, accuracy, loss


# NOTE: uses just keras (instead of tensorflow.keras). Otherwise
# loading of the pre-trained model is likely to fail


def get_token_dict(alph=ALPHABET, k=3):
    """get token dictionary dict generated from `alph` and `k`"""
    token_dict = keras_bert.get_base_dict()
    for word in [''.join(_) for _ in product(alph, repeat=k)]:
        token_dict[word] = len(token_dict)
    return token_dict


def load_bert(bert_path, compile_=False):
    """get bert model from path"""
    custom_objects = {'GlorotNormal': keras.initializers.glorot_normal,
                      'GlorotUniform': keras.initializers.glorot_uniform}
    custom_objects.update(keras_bert.get_custom_objects())
    model = keras.models.load_model(bert_path, compile=compile_,
                                    custom_objects=custom_objects)
    return model


def generate_bert_with_pretrained(pretrained_path, nr_classes=4):
    """get model ready for fine-tuning and the maximum input length"""
    # see https://colab.research.google.com/github/CyberZHG/keras-bert
    # /blob/master/demo/tune/keras_bert_classification_tpu.ipynb
    model = load_bert(pretrained_path)
    inputs = model.inputs[:2]
    nsp_dense_layer = model.get_layer(name='NSP-Dense').output
    softmax_layer = keras.layers.Dense(nr_classes, activation='softmax')(
        nsp_dense_layer)
    model_fine = keras.Model(inputs=inputs, outputs=softmax_layer)
    return model_fine


def generate_bert_with_pretrained_multi_tax(pretrained_path, nr_classes=(4, 30, 100), tax_ranks=["superkingdom","phylum", "family"]):
    """get model ready for fine-tuning and the maximum input length"""
    # see https://colab.research.google.com/github/CyberZHG/keras-bert
    # /blob/master/demo/tune/keras_bert_classification_tpu.ipynb
    custom_objects = {'GlorotNormal': keras.initializers.glorot_normal,
                      'GlorotUniform': keras.initializers.glorot_uniform}
    custom_objects.update(keras_bert.get_custom_objects())
    model = tf.keras.models.load_model(pretrained_path, compile=False,
                                    custom_objects=custom_objects)
    inputs = model.inputs[:2]
    nsp_dense_layer = model.get_layer(name='NSP-Dense').output

    # out_layer = []
    # previous_taxa = [nsp_dense_layer]
    # for index, nr_classes_tax_i in enumerate(nr_classes):
    #     if index != 0:
    #         tax_i_in = tf.keras.layers.concatenate(previous_taxa)
    #     else:
    #         tax_i_in = nsp_dense_layer
    #     tax_i_out = tf.keras.layers.Dense(nr_classes_tax_i,name=f"{tax_ranks[index]}_out", activation='softmax')(tax_i_in)
    #     previous_taxa.append(tax_i_out)
    #     out_layer.append(tax_i_out)

    tax_i_in = nsp_dense_layer
    out_layer = []
    for index, nr_classes_tax_i in enumerate(nr_classes):
<<<<<<< HEAD
        tax_i_out = tf.keras.layers.Dense(nr_classes_tax_i, name=f"{tax_ranks[index]}_out", activation='softmax',)(
=======
        tax_i_out = tf.keras.layers.Dense(nr_classes_tax_i, name=f"{tax_ranks[index]}_out", activation='softmax')(
>>>>>>> 27f901bc
            tax_i_in)
        out_layer.append(tax_i_out)
        tax_i_in_help = out_layer.copy()
        tax_i_in_help.append(nsp_dense_layer)
        tax_i_in = tf.keras.layers.concatenate(tax_i_in_help)

    # out_layer = []
    # previous_taxa = [nsp_dense_layer]
    # tax_i_in = nsp_dense_layer
    # tax_i_out = tf.keras.layers.Dense(nr_classes[0], activation='softmax',name="superkingdoms_softmax")(tax_i_in)
    # previous_taxa.append(tax_i_out)
    # out_layer.append(tax_i_out)
    #
    # tax_i_in = tf.keras.layers.concatenate(previous_taxa)
    # tax_i_out = tf.keras.layers.Dense(nr_classes[1],activation='softmax',name="families_softmax")(tax_i_in)
    # out_layer.append(tax_i_out)
    # model_fine = tf.keras.Model(inputs=inputs, outputs=tax_i_out)
    model_fine = tf.keras.Model(inputs=inputs, outputs=out_layer)
    return model_fine


def seq2tokens(seq, token_dict, seq_length=250, max_length=None,
               k=3, stride=3, window=True, seq_len_like=None):
    """transforms raw sequence into list of tokens to be used for
    fine-tuning BERT
    NOTE: intended to be used as `custom_encode_sequence` argument for
    DataGenerators"""
    if (max_length is None):
        max_length = seq_length
    if (seq_len_like is not None):
        seq_length = min(max_length, np.random.choice(seq_len_like))
        # open('seq_lens.txt', 'a').write(str(seq_length) + ', ')
    seq = seq2kmers(seq, k=k, stride=stride, pad=True)
    if (window):
        start = randint(0, max(len(seq) - seq_length - 1, 0))
        end = start + seq_length - 1
    else:
        start = 0
        end = seq_length
    indices = [token_dict['[CLS]']] + [token_dict[word]
                                       if word in token_dict
                                       else token_dict['[UNK]']
                                       for word in seq[start:end]]
    if (len(indices) < max_length):
        indices += [token_dict['']] * (max_length - len(indices))
    else:
        indices = indices[:max_length]
    segments = [0 for _ in range(max_length)]
    return [np.array(indices), np.array(segments)]


def process_bert_tokens_batch(batch_x):
    """when `seq2tokens` is used as `custom_encode_sequence`, batches
    are generated as [[input1, input2], [input1, input2], ...]. In
    order to train, they have to be transformed to [input1s,
    input2s] with this function"""
    return [np.array([_[0] for _ in batch_x]),
            np.array([_[1] for _ in batch_x])]


def predict(model, test_generator, roc_auc=True, classes=None,
            return_data=False, store_x=False, nonverbose=False, calc_metrics=True):
    predict_g = PredictGenerator(test_generator, store_x=store_x)
    preds = model.predict(predict_g, verbose=0 if nonverbose else 1)

    if len(predict_g.get_targets()[0].shape)>=2:  # in case a single model has multiple outputs
        y = [np.array(pred[:len(preds[0])]) for pred in predict_g.get_targets()]  # in case not everything was predicted
    else:
        y = predict_g.get_targets()[:len(preds)] # in case not everything was predicted

    if (len(y) > 0 and calc_metrics):
        acc = accuracy(y, preds)
        result = [acc]
        metrics_names = ['test_accuracy']
        if model._is_compiled:
            loss_ = loss(y, preds)
            result.append(loss_)
            metrics_names.append('test_loss')
        if roc_auc:
            roc_auc = compute_roc(y, preds, classes).roc_auc
            result.append(roc_auc)
            metrics_names.append('roc_auc')
    else:
        result = []
        metrics_names = []
    return {'metrics': result, 'metrics_names': metrics_names,
            'data': (y, preds) if return_data else None,
            'x': predict_g.get_x() if return_data and store_x else None}


def get_classes_and_weights_multi_tax(species_list, tax_ranks=['superkingdom', 'kingdom', 'family'],
                                      unknown_thr=10_000):
    from utils.tax_entry import TaxidLineage
    tlineage = TaxidLineage()
    
    classes = dict()
    weight_classes = dict()
    tax_ranks_dict = dict()
    num_entries = len(species_list)
    species_list_y = []
    for tax_rank_i in tax_ranks:
        tax_ranks_dict.update({tax_rank_i: dict()})

    for taxid in species_list:
        ranks = tlineage.get_ranks(taxid, ranks=tax_ranks)
        taxid_y = []
        for tax_rank_i in tax_ranks:
            num_same_tax_rank_i = tax_ranks_dict[tax_rank_i].get(ranks[tax_rank_i][1], 0) + 1
            tax_ranks_dict[tax_rank_i].update({ranks[tax_rank_i][1]: num_same_tax_rank_i})
            taxid_y.append(ranks[tax_rank_i][1])
        species_list_y.append(taxid_y)

    for index, key in enumerate(tax_ranks_dict.keys()):
        dict_ = tax_ranks_dict[key]
        classes_tax_i = dict_.copy()
        unknown = 0
        weight_classes_tax_i = dict()
        for key, value in dict_.items():
            if value < unknown_thr:
                unknown += value
                classes_tax_i.pop(key)
            else:
                weight = num_entries/value
                weight_classes_tax_i.update({key: weight})

        unknown += classes_tax_i.get("unknown", 0)
        # if unknown != 0:
        classes_tax_i.update({'unknown': unknown})
        classes.update({tax_ranks[index]: classes_tax_i})

        # if unknown != 0:
        weight = num_entries/unknown if unknown != 0 else 1
        weight_classes_tax_i.update({'unknown': weight})

        # normalize weights see https://scikit-learn.org/stable/modules/generated/sklearn.utils.class_weight.compute_class_weight.html
        num_classes = len(weight_classes_tax_i)
        weight_classes_tax_i = {key:value/num_classes for key, value in weight_classes_tax_i.items()}
        # update global dict with all weights for tax rank i
        weight_classes.update({tax_ranks[index]: weight_classes_tax_i})

    species_list_y = np.array(species_list_y)
    species_list_y = np.array([i if i in classes[tax_ranks[j]] else 'unknown' for j in range(len(tax_ranks)) for i in
                               species_list_y[:, j]]).reshape((len(tax_ranks), -1)).swapaxes(0, 1)

    return classes, weight_classes, species_list_y<|MERGE_RESOLUTION|>--- conflicted
+++ resolved
@@ -73,11 +73,29 @@
     tax_i_in = nsp_dense_layer
     out_layer = []
     for index, nr_classes_tax_i in enumerate(nr_classes):
-<<<<<<< HEAD
         tax_i_out = tf.keras.layers.Dense(nr_classes_tax_i, name=f"{tax_ranks[index]}_out", activation='softmax',)(
-=======
+            tax_i_in)
+        out_layer.append(tax_i_out)
+        tax_i_in_help = out_layer.copy()
+        tax_i_in_help.append(nsp_dense_layer)
+        tax_i_in = tf.keras.layers.concatenate(tax_i_in_help)
+
+    # out_layer = []
+    # previous_taxa = [nsp_dense_layer]
+    # tax_i_in = nsp_dense_layer
+    # tax_i_out = tf.keras.layers.Dense(nr_classes[0], activation='softmax',name="superkingdoms_softmax")(tax_i_in)
+    # previous_taxa.append(tax_i_out)
+    # out_layer.append(tax_i_out)
+    #
+    # tax_i_in = tf.keras.layers.concatenate(previous_taxa)
+    # tax_i_out = tf.keras.layers.Dense(nr_classes[1],activation='softmax',name="families_softmax")(tax_i_in)
+    # out_layer.append(tax_i_out)
+    # model_fine = tf.keras.Model(inputs=inputs, outputs=tax_i_out)
+    model_fine = tf.keras.Model(inputs=inputs, outputs=out_layer)
+    tax_i_in = nsp_dense_layer
+    out_layer = []
+    for index, nr_classes_tax_i in enumerate(nr_classes):
         tax_i_out = tf.keras.layers.Dense(nr_classes_tax_i, name=f"{tax_ranks[index]}_out", activation='softmax')(
->>>>>>> 27f901bc
             tax_i_in)
         out_layer.append(tax_i_out)
         tax_i_in_help = out_layer.copy()
@@ -172,7 +190,7 @@
                                       unknown_thr=10_000):
     from utils.tax_entry import TaxidLineage
     tlineage = TaxidLineage()
-    
+
     classes = dict()
     weight_classes = dict()
     tax_ranks_dict = dict()
